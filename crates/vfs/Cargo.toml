[package]
name = "hyperion-vfs"
version.workspace = true
edition.workspace = true

[lints]
workspace = true

# See more keys and their definitions at https://doc.rust-lang.org/cargo/reference/manifest.html

[dependencies]
<<<<<<< HEAD
async-trait = "0.1"

hyperion-syscall.path = "../syscall" # Error enum
hyperion-futures.path = "../futures" # async Mutex
hyperion-log.path = "../log" # logging
# hyperion-mem.path = "../mem" # memory mapping
=======
snafu.workspace = true
lock_api.workspace = true
x86_64.workspace = true

hyperion-arch.path = "../arch"
hyperion-log.path = "../log"
hyperion-mem.path = "../mem"
>>>>>>> e4dc750b
<|MERGE_RESOLUTION|>--- conflicted
+++ resolved
@@ -9,19 +9,15 @@
 # See more keys and their definitions at https://doc.rust-lang.org/cargo/reference/manifest.html
 
 [dependencies]
-<<<<<<< HEAD
 async-trait = "0.1"
+
+snafu.workspace = true
+lock_api.workspace = true
+x86_64.workspace = true
 
 hyperion-syscall.path = "../syscall" # Error enum
 hyperion-futures.path = "../futures" # async Mutex
 hyperion-log.path = "../log" # logging
-# hyperion-mem.path = "../mem" # memory mapping
-=======
-snafu.workspace = true
-lock_api.workspace = true
-x86_64.workspace = true
+hyperion-mem.path = "../mem" # memory mapping
 
-hyperion-arch.path = "../arch"
-hyperion-log.path = "../log"
-hyperion-mem.path = "../mem"
->>>>>>> e4dc750b
+hyperion-arch.path = "../arch"