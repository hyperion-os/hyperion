--- conflicted
+++ resolved
@@ -5,13 +5,15 @@
     ops::{Deref, Range},
 };
 
-<<<<<<< HEAD
 use async_trait::async_trait;
-=======
 use hyperion_arch::vmm::PageMap;
 use lock_api::RawMutex;
 use x86_64::{structures::paging::PageTableFlags, VirtAddr};
->>>>>>> e4dc750b
+
+use crate::{
+    error::{IoError, IoResult},
+    tree::Node,
+};
 
 //
 
@@ -54,10 +56,6 @@
     ///
     /// allocated pages are managed by this FileDevice, each [`Self::map_phys`] is paired with
     /// an [`Self::unmap_phys`] and only the last [`Self::unmap_phys`] deallocate the pages
-<<<<<<< HEAD
-    async fn map_phys(&self, min_bytes: usize) -> IoResult<Box<[PageFrame]>> {
-        _ = min_bytes;
-=======
     ///
     /// v_addr is for the map placement and its maximum size
     ///
@@ -71,7 +69,6 @@
         flags: PageTableFlags,
     ) -> IoResult<usize> {
         _ = (vmm, v_addr, flags);
->>>>>>> e4dc750b
         Err(IoError::PermissionDenied)
     }
 
