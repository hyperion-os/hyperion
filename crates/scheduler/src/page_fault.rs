use core::{fmt::Debug, sync::atomic::Ordering};

use hyperion_arch::{
    stack::{Stack, StackType},
    vmm::PageMap,
};
use hyperion_cpu_id::cpu_id;
use hyperion_log::*;
use hyperion_mem::vmm::{NotHandled, PageFaultResult, PageMapImpl, Privilege};
use spin::Mutex;
use x86_64::VirtAddr;

use crate::{exit, task, task::TaskInner, tls};

//

pub fn page_fault_handler(instr: usize, addr: usize, user: Privilege) -> PageFaultResult {
    // debug!(
<<<<<<< HEAD
    //     "#PF @{instr:#x} ->{addr:#x} (from {user:?}) (cpu: {})",
    //     cpu_id()
=======
    //     "scheduler page fault at {instr:#x} accessing {addr:#x} (from {user:?}) (cpu: {}) (pid: {})",
    //     cpu_id(),
    //     process().pid
>>>>>>> 90e427e1
    // );
    let v_addr = VirtAddr::new(addr as _);

    let actual_current = tls().switch_last_active.load(Ordering::SeqCst);
    if !actual_current.is_null() {
        let current: &TaskInner = unsafe { &*actual_current };

        // try handling the page fault first if it happened during a task switch
        if user == Privilege::User {
            // `Err(Handled)` short circuits and returns
            handle_stack_grow(&current.user_stack, addr)?;
        } else {
            handle_stack_grow(&current.kernel_stack, addr)?;
            handle_stack_grow(&current.user_stack, addr)?;
        }

        // otherwise fall back to handling this task's page fault
    }

    let current = task();

    if user == Privilege::User {
        // `Err(Handled)` short circuits and returns
        handle_stack_grow(&current.user_stack, addr)?;

        // current.address_space.page_map.page_fault(v_addr, user)?;

        // user process tried to access memory thats not available to it
        let maps_to = current.address_space.page_map.virt_to_phys(v_addr);
        hyperion_log::warn!(
            "killing user-space process, pid:{} tid:{} tried to use {addr:#x} at {instr:#x}",
            current.pid.num(),
            current.tid.num(),
        );
        hyperion_log::warn!("{addr:#x} maps to {maps_to:#x?}");
        current.should_terminate.store(true, Ordering::SeqCst);
        exit();
    } else {
        handle_stack_grow(&current.kernel_stack, addr)?;
        handle_stack_grow(&current.user_stack, addr)?;

        hyperion_log::error!("{:?}", current.kernel_stack.lock());
        hyperion_log::error!("page fault from kernel-space");
    };

    let maps_to = current.address_space.page_map.virt_to_phys(v_addr);
    hyperion_log::error!("{v_addr:#x} maps to {maps_to:#x?}");
    error!("couldn't handle a page fault {}", cpu_id());

    Ok(NotHandled)
}

fn handle_stack_grow<T: StackType + Debug>(
    stack: &Mutex<Stack<T>>,
    addr: usize,
) -> PageFaultResult {
    let page_map = PageMap::current(); // technically maybe perhaps possibly UB
    stack.lock().page_fault(&page_map, addr as u64)
}<|MERGE_RESOLUTION|>--- conflicted
+++ resolved
@@ -16,14 +16,8 @@
 
 pub fn page_fault_handler(instr: usize, addr: usize, user: Privilege) -> PageFaultResult {
     // debug!(
-<<<<<<< HEAD
     //     "#PF @{instr:#x} ->{addr:#x} (from {user:?}) (cpu: {})",
     //     cpu_id()
-=======
-    //     "scheduler page fault at {instr:#x} accessing {addr:#x} (from {user:?}) (cpu: {}) (pid: {})",
-    //     cpu_id(),
-    //     process().pid
->>>>>>> 90e427e1
     // );
     let v_addr = VirtAddr::new(addr as _);
 
