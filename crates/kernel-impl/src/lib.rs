--- conflicted
+++ resolved
@@ -15,7 +15,7 @@
 use hyperion_arch::vmm::PageMap;
 use hyperion_mem::vmm::PageMapImpl;
 use hyperion_scheduler::{
-    ipc::pipe::{channel_with, Channel, Pipe, Receiver, Sender},
+    ipc::pipe::{pipe_with, Channel, Receiver, Sender},
     lock::{Futex, Mutex},
     process,
     task::{Process, ProcessExt},
@@ -23,15 +23,14 @@
 use hyperion_syscall::{
     err::{Error, Result},
     fs::{FileDesc, Seek},
-    net::{Protocol, SocketDesc, SocketDomain, SocketType},
+    net::{Protocol, SocketDomain, SocketType},
 };
 use hyperion_vfs::{
     device::FileDevice,
-    error::{IoError, IoResult},
+    error::IoError,
     tree::{FileRef, Node},
 };
-use lock_api::ArcMutexGuard;
-use spin::Lazy;
+use spin::{Lazy, Once};
 use x86_64::{structures::paging::PageTableFlags, VirtAddr};
 
 //
@@ -86,8 +85,6 @@
         self.inner
             .resize_with(self.inner.len().max(index + 1), || None);
 
-        hyperion_log::debug!("len:{} index:{}", self.inner.len(), index);
-
         let slot = self.inner.get_mut(index).unwrap();
 
         let old = slot.take();
@@ -98,6 +95,7 @@
 
 //
 
+// TODO: should be the same as the VFS FileDevice trait
 pub trait FileDescriptor: Send + Sync {
     fn as_any(&self) -> &dyn Any;
 
@@ -147,6 +145,15 @@
 
     /// the current read/write offset
     pub position: AtomicUsize,
+}
+
+impl FileDescData {
+    pub const fn new(file_ref: FileRef<Futex>, position: usize) -> Self {
+        Self {
+            file_ref,
+            position: AtomicUsize::new(position),
+        }
+    }
 }
 
 impl Clone for FileDescData {
@@ -226,10 +233,8 @@
     }
 
     fn write(&self, buf: &[u8]) -> Result<usize> {
-        let lock = self.file_ref.lock();
-        let bytes = self
-            .file_ref
-            .lock()
+        let mut lock = self.file_ref.lock();
+        let bytes = lock
             .write(self.position.load(Ordering::SeqCst), buf)
             .map_err(map_vfs_err_to_syscall_err)?;
         self.position.fetch_add(bytes, Ordering::SeqCst);
@@ -237,12 +242,7 @@
     }
 }
 
-#[derive(Clone)]
-pub struct PipeDescData {
-    pipe: Arc<Pipe>,
-}
-
-impl FileDescriptor for PipeDescData {
+impl FileDescriptor for Sender<u8> {
     fn as_any(&self) -> &dyn Any {
         self
     }
@@ -251,16 +251,16 @@
         Err(Error::IS_A_PIPE)
     }
 
-    fn set_len(&self, len: usize) -> Result<()> {
-        Err(Error::IS_A_PIPE)
-    }
-
-    fn seek(&self, offset: isize, origin: Seek) -> Result<usize> {
+    fn set_len(&self, _: usize) -> Result<()> {
+        Err(Error::IS_A_PIPE)
+    }
+
+    fn seek(&self, _: isize, _: Seek) -> Result<usize> {
         Err(Error::IS_A_PIPE)
     }
 
     fn read(&self, buf: &mut [u8]) -> Result<usize> {
-        if let Ok(n) = self.pipe.recv_slice(buf) {
+        if let Ok(n) = self.weak_recv_slice(buf) {
             Ok(n)
         } else {
             Ok(0)
@@ -268,7 +268,7 @@
     }
 
     fn write(&self, buf: &[u8]) -> Result<usize> {
-        if self.pipe.send_slice(buf).is_ok() {
+        if self.send_slice(buf).is_ok() {
             Ok(buf.len())
         } else {
             Ok(0)
@@ -276,8 +276,42 @@
     }
 }
 
+impl FileDescriptor for Receiver<u8> {
+    fn as_any(&self) -> &dyn Any {
+        self
+    }
+
+    fn len(&self) -> Result<usize> {
+        Err(Error::IS_A_PIPE)
+    }
+
+    fn set_len(&self, _: usize) -> Result<()> {
+        Err(Error::IS_A_PIPE)
+    }
+
+    fn seek(&self, _: isize, _: Seek) -> Result<usize> {
+        Err(Error::IS_A_PIPE)
+    }
+
+    fn read(&self, buf: &mut [u8]) -> Result<usize> {
+        if let Ok(n) = self.recv_slice(buf) {
+            Ok(n)
+        } else {
+            Ok(0)
+        }
+    }
+
+    fn write(&self, buf: &[u8]) -> Result<usize> {
+        if self.weak_send_slice(buf).is_ok() {
+            Ok(buf.len())
+        } else {
+            Ok(0)
+        }
+    }
+}
+
 /// general socket backend info
-#[derive(Clone)]
+#[derive(Debug, Clone, Copy, PartialEq, Eq)]
 pub struct SocketInfo {
     pub domain: SocketDomain,
     pub ty: SocketType,
@@ -285,64 +319,95 @@
 }
 
 /// file descriptor backend that points to a local domain socket listener
-#[derive(Clone)]
-pub struct SocketLocalListenerDescData {
+pub struct LocalSocket {
     pub info: SocketInfo,
-    pub incoming: Arc<Channel<SocketPipe>>,
-}
-
-impl SocketLocalListenerDescData {
-    pub fn new(info: SocketInfo) -> Self {
+    pub inner: Once<LocalSocketType>,
+}
+
+pub enum LocalSocketType {
+    Listener { incoming: Channel<SocketPipe> },
+    Connection { pipe: SocketPipe },
+    None,
+}
+
+impl LocalSocket {
+    pub const fn new(info: SocketInfo) -> Self {
         Self {
             info,
-            incoming: Arc::new(Channel::new(16)),
-        }
-    }
-}
-
-impl FileDescriptor for SocketLocalListenerDescData {
+            inner: Once::new(),
+        }
+    }
+
+    pub const fn connected(info: SocketInfo, pipe: SocketPipe) -> Self {
+        Self {
+            info,
+            inner: Once::initialized(LocalSocketType::Connection { pipe }),
+        }
+    }
+
+    pub fn is_uninit(&self) -> bool {
+        !self.inner.is_completed()
+    }
+
+    pub fn listener(&self) -> Result<&Channel<SocketPipe>> {
+        let inner = self.inner.call_once(|| LocalSocketType::Listener {
+            incoming: Channel::new(16),
+        });
+
+        if let LocalSocketType::Listener { incoming } = inner {
+            Ok(incoming)
+        } else {
+            Err(Error::INVALID_ARGUMENT)
+        }
+    }
+
+    pub fn connection(&self, pipe: SocketPipe) -> Result<&SocketPipe> {
+        let inner = self
+            .inner
+            .call_once(move || LocalSocketType::Connection { pipe });
+
+        if let LocalSocketType::Connection { pipe } = inner {
+            Ok(pipe)
+        } else {
+            Err(Error::INVALID_ARGUMENT)
+        }
+    }
+
+    fn inner(&self) -> &LocalSocketType {
+        self.inner.get().unwrap_or(&LocalSocketType::None)
+    }
+}
+
+impl FileDescriptor for LocalSocket {
     fn as_any(&self) -> &dyn Any {
         self
     }
-}
-
-/// file descriptor backend that points to a local domain socket connection
-#[derive(Clone)]
-pub struct SocketLocalConnDescData {
-    pub info: SocketInfo,
-    pub conn: SocketPipe,
-}
-
-impl FileDescriptor for SocketLocalConnDescData {
-    fn as_any(&self) -> &dyn Any {
-        self
-    }
 
     fn len(&self) -> Result<usize> {
         Err(Error::IS_A_PIPE)
     }
 
-    fn set_len(&self, len: usize) -> Result<()> {
-        Err(Error::IS_A_PIPE)
-    }
-
-    fn seek(&self, offset: isize, origin: Seek) -> Result<usize> {
+    fn set_len(&self, _: usize) -> Result<()> {
+        Err(Error::IS_A_PIPE)
+    }
+
+    fn seek(&self, _: isize, _: Seek) -> Result<usize> {
         Err(Error::IS_A_PIPE)
     }
 
     fn read(&self, buf: &mut [u8]) -> Result<usize> {
-        if let Ok(n) = self.conn.recv.recv_slice(buf) {
-            Ok(n)
-        } else {
-            Ok(0)
+        match self.inner() {
+            LocalSocketType::Connection { pipe } => Ok(pipe.recv.recv_slice(buf).unwrap_or(0)),
+            _ => Err(Error::INVALID_ARGUMENT),
         }
     }
 
     fn write(&self, buf: &[u8]) -> Result<usize> {
-        if self.conn.send.send_slice(buf).is_ok() {
-            Ok(buf.len())
-        } else {
-            Ok(0)
+        match self.inner() {
+            LocalSocketType::Connection { pipe } => {
+                Ok(pipe.send.send_slice(buf).map(|_| buf.len()).unwrap_or(0))
+            }
+            _ => Err(Error::INVALID_ARGUMENT),
         }
     }
 }
@@ -356,8 +421,8 @@
 
 impl SocketPipe {
     pub fn new() -> (Self, Self) {
-        let (send_0, recv_1) = channel_with(0x1000);
-        let (send_1, recv_0) = channel_with(0x1000);
+        let (send_0, recv_1) = pipe_with(0x1000).split();
+        let (send_1, recv_0) = pipe_with(0x1000).split();
         (
             Self {
                 send: send_0,
@@ -371,6 +436,31 @@
     }
 }
 
+/// VFS server socket file
+pub struct BoundSocket(pub Arc<LocalSocket>);
+
+impl FileDevice for BoundSocket {
+    fn as_any(&self) -> &dyn core::any::Any {
+        self
+    }
+
+    fn len(&self) -> usize {
+        0
+    }
+
+    fn set_len(&mut self, _: usize) -> hyperion_vfs::error::IoResult<()> {
+        Err(IoError::PermissionDenied)
+    }
+
+    fn read(&self, _: usize, _: &mut [u8]) -> hyperion_vfs::error::IoResult<usize> {
+        Err(IoError::PermissionDenied)
+    }
+
+    fn write(&mut self, _: usize, _: &[u8]) -> hyperion_vfs::error::IoResult<usize> {
+        Err(IoError::PermissionDenied)
+    }
+}
+
 //
 
 pub struct ProcessExtra {
@@ -391,10 +481,6 @@
 
     fn close(&self) {
         self.files.lock().inner.clear();
-<<<<<<< HEAD
-        self.sockets.lock().inner.clear();
-=======
->>>>>>> a8a721c4
     }
 }
 
@@ -410,12 +496,34 @@
     })
 }
 
+pub fn fd_query_of<T: FileDescriptor + Any + 'static>(fd: FileDesc) -> Result<Arc<T>> {
+    let d = fd_query(fd)?;
+
+    if d.as_any().is::<T>() {
+        let ptr = Arc::into_raw(d) as *const T;
+        // SAFETY: Arc downcast is safe, right??
+        // it's going to be an enum later anyways
+        Ok(unsafe { Arc::from_raw(ptr) })
+    } else {
+        Err(Error::INVALID_ARGUMENT)
+    }
+
+    // let s = Arc::new(4) as Arc<dyn Any>;
+    // let s = s.downcast_ref::<i32>();
+
+    // d.as_any().downcast_ref::<T>();
+}
+
 pub fn fd_push(data: Arc<dyn FileDescriptor>) -> FileDesc {
     with_proc_ext(|ext| FileDesc(ext.files.lock().push(data.into())))
 }
 
 pub fn fd_replace(fd: FileDesc, data: Arc<dyn FileDescriptor>) -> Option<Arc<dyn FileDescriptor>> {
     with_proc_ext(|ext| ext.files.lock().replace(fd.0, data.into()))
+}
+
+pub fn fd_take(fd: FileDesc) -> Option<Arc<dyn FileDescriptor>> {
+    with_proc_ext(|ext| ext.files.lock().remove(fd.0))
 }
 
 pub fn fd_copy(old: FileDesc, new: FileDesc) {
