<<<<<<< HEAD
use crate::{driver, error, smp::Cpu};
use x86_64::instructions::{self as ins, interrupts as int, random::RdRand};
=======
use crate::{driver, error, smp::Cpu, warn};
use x86_64::instructions::{self as ins, random::RdRand};
>>>>>>> 87b28ac1

//

pub mod cpu;
// pub mod mem;
pub mod pmm;
pub mod vmm;

//

pub fn early_boot_cpu() {
    int::disable();

    cpu::init(&Cpu::new_boot());

    {
        let pics = &*driver::pic::PICS;
        driver::rtc::RTC.now();

        pics.lock().enable();
    }

    driver::acpi::init();

    int::enable();
}

pub fn early_per_cpu(cpu: &Cpu) {
    int::disable();
    cpu::init(cpu);

    // driver::acpi::init();

    int::enable();

    /* if cfg!(debug_assertions) {
        warn!("[debug_assertions] {cpu} throwing a debug interrupt exception");
<<<<<<< HEAD
        debug_interrupt();
    } */
=======
        int::debug();
    }
>>>>>>> 87b28ac1
}

pub fn rng_seed() -> u64 {
    RdRand::new().and_then(RdRand::get_u64).unwrap_or_else(|| {
        error!("Failed to generate a rng seed with x86_64 RDSEED");
        0
    })
}

pub mod int {
    use x86_64::instructions::interrupts as int;

    pub fn debug() {
        int::int3();
    }

    pub fn disable() {
        int::disable()
    }

    pub fn enable() {
        int::enable()
    }

    pub fn are_enabled() -> bool {
        int::are_enabled()
    }

    pub fn without<T>(f: impl FnOnce() -> T) -> T {
        int::without_interrupts(f)
    }

    pub fn wait() {
        int::enable_and_hlt()
    }
}

pub fn done() -> ! {
    loop {
        int::wait()
    }
}<|MERGE_RESOLUTION|>--- conflicted
+++ resolved
@@ -1,10 +1,5 @@
-<<<<<<< HEAD
-use crate::{driver, error, smp::Cpu};
-use x86_64::instructions::{self as ins, interrupts as int, random::RdRand};
-=======
 use crate::{driver, error, smp::Cpu, warn};
 use x86_64::instructions::{self as ins, random::RdRand};
->>>>>>> 87b28ac1
 
 //
 
@@ -42,13 +37,8 @@
 
     /* if cfg!(debug_assertions) {
         warn!("[debug_assertions] {cpu} throwing a debug interrupt exception");
-<<<<<<< HEAD
-        debug_interrupt();
+        int::debug();
     } */
-=======
-        int::debug();
-    }
->>>>>>> 87b28ac1
 }
 
 pub fn rng_seed() -> u64 {
